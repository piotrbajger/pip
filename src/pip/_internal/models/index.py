from pip._vendor.six.moves.urllib import parse as urllib_parse


<<<<<<< HEAD
class PackageIndex(object):
    """Represents a Package Index and provides easier access to endpoints
    """

    def __init__(self, url):
        super(PackageIndex, self).__init__()

=======
class Index(object):
    def __init__(self, url, file_storage_domain):
>>>>>>> 583197d0
        self.url = url
        self.netloc = urllib_parse.urlsplit(url).netloc
        self.simple_url = self._url_for_path('simple')
        self.pypi_url = self._url_for_path('pypi')

<<<<<<< HEAD
    def _url_for_path(self, path):
        return urllib_parse.urljoin(self.url, path)


PyPI = PackageIndex('https://pypi.org/')
=======
        # This is part of a temporary hack used to block installs of PyPI
        # packages which depend on external urls only necessary until PyPI can
        # block such packages themselves
        self.file_storage_domain = file_storage_domain

    def url_to_path(self, path):
        return urllib_parse.urljoin(self.url, path)


PyPI = Index('https://pypi.org/', 'files.pythonhosted.org')
TestPyPI = Index('https://test.pypi.org/', 'test-files.pythonhosted.org')
>>>>>>> 583197d0
<|MERGE_RESOLUTION|>--- conflicted
+++ resolved
@@ -1,30 +1,17 @@
 from pip._vendor.six.moves.urllib import parse as urllib_parse
 
 
-<<<<<<< HEAD
 class PackageIndex(object):
     """Represents a Package Index and provides easier access to endpoints
     """
 
-    def __init__(self, url):
+    def __init__(self, url, file_storage_domain):
         super(PackageIndex, self).__init__()
-
-=======
-class Index(object):
-    def __init__(self, url, file_storage_domain):
->>>>>>> 583197d0
         self.url = url
         self.netloc = urllib_parse.urlsplit(url).netloc
         self.simple_url = self._url_for_path('simple')
         self.pypi_url = self._url_for_path('pypi')
 
-<<<<<<< HEAD
-    def _url_for_path(self, path):
-        return urllib_parse.urljoin(self.url, path)
-
-
-PyPI = PackageIndex('https://pypi.org/')
-=======
         # This is part of a temporary hack used to block installs of PyPI
         # packages which depend on external urls only necessary until PyPI can
         # block such packages themselves
@@ -34,6 +21,5 @@
         return urllib_parse.urljoin(self.url, path)
 
 
-PyPI = Index('https://pypi.org/', 'files.pythonhosted.org')
-TestPyPI = Index('https://test.pypi.org/', 'test-files.pythonhosted.org')
->>>>>>> 583197d0
+PyPI = PackageIndex('https://pypi.org/', 'files.pythonhosted.org')
+TestPyPI = PackageIndex('https://test.pypi.org/', 'test-files.pythonhosted.org')