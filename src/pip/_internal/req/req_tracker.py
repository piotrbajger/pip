--- conflicted
+++ resolved
@@ -10,16 +10,10 @@
 from pip._internal.utils.typing import MYPY_CHECK_RUNNING
 
 if MYPY_CHECK_RUNNING:
-<<<<<<< HEAD
-    from types import TracebackType  # noqa: F401
-    from typing import Iterator, Optional, Set, Type  # noqa: F401
-    from pip._internal.req.req_install import InstallRequirement  # noqa: F401
-    from pip._internal.models.link import Link  # noqa: F401
-=======
-    from typing import Set, Iterator
+    from types import TracebackType
+    from typing import Iterator, Optional, Set, Type
     from pip._internal.req.req_install import InstallRequirement
     from pip._internal.models.link import Link
->>>>>>> 04f1e704
 
 logger = logging.getLogger(__name__)
 
